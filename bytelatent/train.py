# Copyright (c) Meta Platforms, Inc. and affiliates.
# This software may be used and distributed according to the terms of the Llama 2 Community License Agreement.

import gc
import logging
import math
import os
import sys
from contextlib import ExitStack
from copy import deepcopy
from dataclasses import asdict, dataclass
from timeit import default_timer as timer
from typing import Any, TypeVar

import numpy as np
import torch
import torch.distributed
import torch.nn.functional
import torch.nn.functional as F
import wandb
import xformers.profiler
from torch.distributed._tensor import DTensor
from torch.distributed.checkpoint.stateful import Stateful
from torch.optim import lr_scheduler

from bytelatent.args import TrainArgs, parse_args
from bytelatent.checkpoint import CheckpointManager, load_from_checkpoint
from bytelatent.data.file_util import get_fs
from bytelatent.data.iterators.multiprocess_iterator import (
    MultiprocessIterator,
    MultiprocessIteratorState,
)
from bytelatent.data.iterators.packing_iterator import PackingIteratorState
from bytelatent.distributed import (
    check_model_value_range,
    clean_env,
    dist_mean,
    dist_mean_dict,
    dist_sum,
    get_device_mesh,
    get_is_master,
    get_world_size,
    init_signal_handler,
    parallelize_model,
    requeue_slurm_job,
    setup_env,
    setup_torch_distributed,
)
from bytelatent.eval import EVAL_FOLDER_NAME, launch_eval
from bytelatent.logger import init_logger
from bytelatent.metrics import GPUMemoryMonitor, MetricLogger, get_num_params
from bytelatent.model.blt import ByteLatentTransformer
from bytelatent.norms import fixed_clip_grad_norm_
from bytelatent.optim import build_optimizer
from bytelatent.probe import AutoProbeD
from bytelatent.profiling import maybe_run_profiler
from bytelatent.stool import StoolArgs, launch_job
from bytelatent.transformer import (
    LMTransformer,
    build_fsdp_grouping_plan,
    get_no_recompute_ops,
    get_num_flop_per_token,
    tp_parallelize,
)

logger = logging.getLogger()

T = TypeVar("T")


def flatten_dict(d, parent_key="", sep="_"):
    items = []
    for k, v in d.items():
        new_key = f"{parent_key}{sep}{k}" if parent_key else k
        if isinstance(v, dict):
            items.extend(flatten_dict(v, new_key, sep=sep).items())
        else:
            items.append((new_key, v))
    return dict(items)


def get_iterator_state_name(iterator_state):
    if isinstance(iterator_state, MultiprocessIteratorState):
        return "multiprocess"
    elif isinstance(iterator_state, PackingIteratorState):
        return "packing"
    else:
        raise ValueError(f"Unsupported iterator to get name from: {iterator_state}")


# TODO: Make this pydantic based instead of data class based
# TODO: Generalize this to any iterator state
@dataclass
class TrainState(Stateful):
    step: int  # Nb of steps taken by the optimizer
    acc_step: int  # Nb of accumulation steps done since last optimizer step
    scheduler: lr_scheduler.LambdaLR
    data_loader_state: MultiprocessIteratorState | PackingIteratorState
    scale: float = 1.0
    data_loader_class: str | None = None

    def state_dict(self) -> dict[str, Any]:
        return {
            "step": self.step,
            "acc_step": self.acc_step,
            "data_loader_state": self.data_loader_state.model_dump(),
            "data_loader_class": get_iterator_state_name(self.data_loader_state),
            "scheduler": self.scheduler.state_dict(),
        }

    def load_state_dict(self, state_dict):
        self.step = state_dict["step"]
        self.acc_step = state_dict["acc_step"]
        self.data_loader_class = state_dict["data_loader_class"]
        if self.data_loader_class == "multiprocess":
            self.data_loader_state = MultiprocessIteratorState(
                **state_dict["data_loader_state"]
            )
        elif self.data_loader_class == "packing":
            self.data_loader_state = PackingIteratorState(
                **state_dict["data_loader_state"]
            )
        else:
            raise ValueError(f"invalid data loader class: {self.data_loader_class}")
        self.scheduler.load_state_dict(state_dict["scheduler"])


def validate_train_args(args: TrainArgs, output_size: int):
    assert args.model is not None or args.entropy_model is not None
    if args.model is not None:
        logger.info(f"Setting model output size to {args.model.vocab_size}")
        args.model.vocab_size = output_size

    if args.entropy_model is not None:
        logger.info(f"Setting model output size to {args.entropy_model.vocab_size}")
        args.entropy_model.vocab_size = output_size

    assert args.dump_dir, "Dump dir not set"

    if args.checkpoint.path is None:
        logger.info(f"Setting checkpoint path to {args.checkpoint.path}")
        args.checkpoint.path = os.path.join(args.dump_dir, "checkpoints")

    data_fs = get_fs(args.data.root_dir, s3_profile=args.data.s3_profile)
    for source in args.data.sources:
        data_path = os.path.join(args.data.root_dir, source)
        assert data_fs.exists(data_path), f"{data_path} doesn't exist"

    if (
        args.distributed.dp_replicate
        * args.distributed.dp_shard
        * args.distributed.tp_size
        != get_world_size()
    ):
        logging.info("Modifying TrainArgs distributed config")
        assert get_world_size() % args.distributed.dp_shard == 0
        logging.info("World size: %s", get_world_size())
        logging.info(
            "Existing setting: train_args.distributed.dp_shard=%s",
            args.distributed.dp_shard,
        )
        logging.info(
            "Setting train_args.distributed.dp_replicate=%s, was dp_replicate=%s",
            get_world_size() // args.distributed.dp_shard,
            args.distributed.dp_replicate,
        )
        args.distributed.dp_replicate = get_world_size() // args.distributed.dp_shard

        logging.info(
            "Changing dp_replicate from %s to %s, to account for tp_size=%s",
            args.distributed.dp_replicate,
            args.distributed.dp_replicate // args.distributed.tp_size,
            args.distributed.tp_size,
        )
        assert args.distributed.dp_replicate % args.distributed.tp_size == 0
        args.distributed.dp_replicate = (
            args.distributed.dp_replicate // args.distributed.tp_size
        )

        logger.warning(
            f"Setting Data Parallel size to {args.distributed.dp_replicate * args.distributed.dp_shard}"
        )
        assert (
            args.distributed.dp_replicate
            * args.distributed.dp_shard
            * args.distributed.tp_size
            == get_world_size()
        )

        if args.distributed.fsdp_type == "no_shard":
            assert (
                args.distributed.dp_shard == 1
                and args.distributed.dp_replicate == get_world_size()
            )

    if args.model is not None:
        args.model.max_seqlen = args.data.seq_len
    if args.entropy_model is not None:
        args.entropy_model.max_seqlen = args.data.seq_len

    if args.distributed.tp_size == 1:
        logger.warning(
            "Tensor parallelism has not been tested for a while, use at your own risk"
        )

    assert (
        args.probe_freq != args.profiling.mem_steps
    ), "Don't profile during probe step"
    assert (
        args.probe_freq != args.profiling.profile_steps
    ), "Don't profile during probe step"
    if args.logging.wandb is not None:
        args.logging.wandb.name = args.name

    if args.probe_freq is not None:
        assert (
            args.distributed.tp_size == 1
        ), "Probing not supported with tensor parallelism"
        assert (
            args.distributed.selective_activation_checkpointing is False
        ), "Probing not supported with selective activation checkpointing"


preemption_flag = dict(flag=False)


def set_preemption_flag(signum, frame):
    logger.warning("Signal handler called with signal " + str(signum))
    logger.warning("Preemption ! checkpointing asap and exiting.")
    preemption_flag["flag"] = True


def every_n_steps(train_state, freq, acc_step=None, acc_freq=None):
    test = train_state.step % freq == 0
    if acc_step is not None:
        test = test and (train_state.acc_step == acc_step)
    elif acc_freq is not None:
        test = test and ((train_state.acc_step % acc_freq) == 0)
    return test


def compute_loss(p, y, mask, scale):
    tok_loss = scale * F.cross_entropy(
        p.flatten(0, 1), y.flatten(0, 1), reduction="none"
    )
    if mask is None:
        loss = tok_loss.mean()
    else:
        mask = mask.flatten(0, 1)
        tok_loss = tok_loss * mask
        loss = tok_loss.sum() / (mask.sum() + 1e-6)
    return loss, tok_loss


def train(args: TrainArgs):
    with ExitStack() as context_stack:
        tokenizer = args.data.tokenizer_args.build()
        validate_train_args(
            args,
            tokenizer.n_words,
        )
        dump_fs = get_fs(args.dump_dir, s3_profile=args.checkpoint.s3_profile)
        if get_is_master():
            dump_fs.mkdirs(args.dump_dir, exist_ok=True)
            config_yaml_str = args.dump_to_yaml_str()
            logging.info("TrainArgs: \n%s", config_yaml_str)
            dump_fs.write_text(
                os.path.join(args.dump_dir, "config.yaml"), config_yaml_str
            )
        init_logger(os.path.join(args.dump_dir, "train.log"), fs=dump_fs)
        init_signal_handler(set_preemption_flag)  # For handling preemption signals.
        setup_env(args.env)
        setup_torch_distributed(args.distributed)
        world_mesh = get_device_mesh(args.distributed)
        logger.info(f"Starting job: {args.name}")

        # build dataloader
        # need dp world size and rank
        dp_mesh = world_mesh["dp_replicate"]
        dp_degree = dp_mesh.size()
        dp_rank = dp_mesh.get_local_rank()
        if args.distributed.dp_shard > 1:
            dp_rank = dp_rank * dp_degree + world_mesh["dp_shard"].get_local_rank()
            dp_degree *= world_mesh["dp_shard"].size()

        logger.info(f"Running on dp rank : {dp_rank}")
        logger.info(f"Running on dp size : {dp_degree}")

        torch.manual_seed(args.seed)
        logger.info("Building model")

        # Initializing Model in meta device allows us to initialize models much bigger than 1 gpu's memory
        with torch.device("meta"):
            if args.train_entropy_model:
                assert args.entropy_model is not None
                model = LMTransformer(args.entropy_model)
                model_args = args.entropy_model
            else:
                assert args.model is not None
                model = ByteLatentTransformer(args.model)
                model_args = args.model
        logger.info("Model is built !")

        model_param_count = get_num_params(model)

        model = parallelize_model(
            model,
            world_mesh,
            args.model,
            args.distributed,
            fsdp_grouping_plan=build_fsdp_grouping_plan(model_args),
            tp_parallelize=tp_parallelize,
            no_recompute_ops=get_no_recompute_ops(),
        )

        # Once we shard the model on different gpus we can actually initialize the model
        # First we create empty tensors of the correct shapes
        model = model.to_empty(device="cuda")
        # Then we init the model. Please make sure this function initializes *ALL* parameters
        # and buffers, otherwise you will have random values in the unitialized tensors
        # which will silently fail (give nan gradients for example)

        if args.checkpoint.init_ckpt_path:
            logger.info(f"Loading initial model from {args.checkpoint.init_ckpt_path}")
            ckpt_fs = get_fs(
                args.checkpoint.init_ckpt_path, s3_profile=args.checkpoint.s3_profile
            )
            load_from_checkpoint(
                ckpt_fs, args.checkpoint.init_ckpt_path, model, model_key="model"
            )  # Put model_key="" if its directly the model checkpoint
            model.rope_embeddings.reset_parameters()  # For RoPe initialization since it's a buffer it might not be loaded
        else:
            with torch.random.fork_rng(devices=[torch.cuda.current_device()]):
                torch.manual_seed(model_args.seed)
                model.init_weights()
        check_model_value_range(model, range=10.0, std=1.0)

        # log model size

        logger.info(model)
        logger.info(f"Model size: {model_param_count:,} total parameters")

        gpu_memory_monitor = GPUMemoryMonitor("cuda")
        logger.info(
            f"GPU capacity: {gpu_memory_monitor.device_name} ({gpu_memory_monitor.device_index}) "
            f"with {gpu_memory_monitor.device_capacity_gib:.2f}GiB memory"
        )
        logger.info(f"GPU memory usage: {gpu_memory_monitor}")

        # build optimizer after apply parallelisms to the model
        optimizer, scheduler = build_optimizer(model, args.optim, args.steps)
        data_loader = args.data.build_from_rank(dp_rank, dp_degree)
        data_loader_state = data_loader.get_state()

        train_state = TrainState(
            step=0,
            acc_step=0,
            data_loader_state=data_loader_state,
            scheduler=scheduler,
            scale=1.0,
        )

        checkpoint = CheckpointManager.instantiate_and_make_dir(args.checkpoint)
        checkpoint.load(model, optimizer, train_state, world_mesh)
        # Either load from latest checkpoint or start from scratch
        if args.probe_freq is not None:
            # TODO: Convert this to fsspec compatible
            if get_is_master():
                os.makedirs(os.path.join(args.dump_dir, "probe"), exist_ok=True)
            torch.distributed.barrier()
            probe = AutoProbeD(
                model,
                (
                    os.path.join(args.dump_dir, "probe", f"probe.{dp_rank}.jsonl")
                    if (dp_rank % 128 == 0)
                    else None
                ),
            )
            probe_mod = model._orig_mod if args.distributed.compile else model

        gc.disable()

        # train loop
        model.train()
        metric_logger = context_stack.enter_context(
            MetricLogger(os.path.join(args.dump_dir, "metrics.jsonl"), args, fs=dump_fs)
        )
        data_loader = train_state.data_loader_state.build()
        batch_iterator = data_loader.create_iter()

        torch_profiler = context_stack.enter_context(
            maybe_run_profiler(args.dump_dir, model, args.profiling)
        )

        nwords_since_last_log = 0
        time_last_log = timer()
        gc.collect()
        saved = False
        step_losses: list[float] = []
        step_tok_losses: list[float] = []
        n_bytes: int = 0
        while train_state.step < args.steps and (
            args.max_steps is None or train_state.step < args.max_steps
        ):
            # We constrain train_state.acc_step to be in range 0 to args.grad_acc_steps - 1
            train_state.acc_step += 1
            train_state.acc_step = train_state.acc_step % args.grad_acc_steps

            # get batch
            curr_lr = float(optimizer.param_groups[0]["lr"])
            data_load_start = timer()
            batch = next(batch_iterator)
            batch_x = torch.from_numpy(
                batch.x,
            ).cuda()
            batch_y = torch.from_numpy(batch.y).cuda()
            if batch.patch_lengths is None:
                batch_patch_lengths = None
            else:
                batch_patch_lengths = torch.from_numpy(batch.patch_lengths).cuda()
            mask = None if batch.mask is None else torch.from_numpy(batch.mask).cuda()

            if args.data.tokenizer_args.name in ["bytes", "blt"]:
                n_bytes += batch_y.numel() if mask is None else mask.sum()
            elif args.data.tokenizer_args.name in ["sp", "tiktoken"]:
                for example in batch.y:
                    target_tokens = tokenizer.decode(example.tolist(), cut_at_eos=False)
                    n_bytes += (
                        len(bytes(target_tokens, encoding="utf-8", errors="ignore"))
                        + sum(example == tokenizer.eos_id)
                        + sum(example == tokenizer.bos_id)
                    )
            else:
                raise ValueError(
                    f"Unexpected tokenizer to count n_bytes for: {args.data.tokenizer_args.name}"
                )

            if (
                not args.train_entropy_model
                and args.model.encoder_enable_byte_ngrams
                and batch.ngram_ids is None
            ):
                raise ValueError(
                    "Cannot enable byte ngrams and have batch.ngram_ids be None"
                )
            ngram_ids = (
                None
                if batch.ngram_ids is None
                else torch.from_numpy(batch.ngram_ids).cuda()
            )

            if every_n_steps(train_state, args.gc_collect_freq, acc_step=0):
                logger.info("garbage collection")
                # we do garbage collection manually otherwise different processes
                # run the GC at different times so they slow down the whole pipeline
                gc.collect()

            data_load_time = round(timer() - data_load_start, 4)
            nwords_since_last_log += batch_x.numel()

            bsz, seqlen = batch_y.shape

            # forward
            start_timer = torch.cuda.Event(enable_timing=True)
            end_timer = torch.cuda.Event(enable_timing=True)
            start_timer.record()

            # This is an automatic probe that will compute statistics
            # of all linears' inputs, weights and outputs
            # along with attention logits and entropy
            # both in forward and backward pass
            tok_loss = None
            if (args.probe_freq is not None) and every_n_steps(
                train_state, args.probe_freq, acc_step=1 % args.grad_acc_steps
            ):
                # Here we do a fake forward and backward pass on a smaller
                # batch size to avoid OOM
                # This assumes the model has no stateful layers (batch norm..)
                assert (
                    next(probe_mod.parameters()).grad is None
                ), "Can't probe model if grads are not reset"

                with probe:
                    probe.metadata = {
                        "it": train_state.step,
                        "global_step": train_state.step,
                        "loop": "lingua",
                    }
                    # Non compiled model uses roughly 2x memory in our exps
                    # So we divide bsz by 2 or seqlen by 2
                    probe_bsz = max(1, bsz // 2)
                    probe_seq = seqlen if (bsz // 2 >= 1) else (seqlen // 2)
                    probe_loss = probe_mod(
                        batch_x[:probe_bsz, :probe_seq],
                        batch_y[:probe_bsz, :probe_seq],
                    )
                    probe_loss.backward()
                    # We zero grads to cancel this fake step
                    optimizer.zero_grad()

                assert (
                    next(probe_mod.parameters()).grad is None
                ), "Probe model shouldn't have grads at this point"

            if args.train_entropy_model:
                pred = model(batch_x)
            else:
                pred = model(
                    batch_x, patch_lengths=batch_patch_lengths, ngram_ids=ngram_ids
                )

            loss, tok_loss = compute_loss(pred, batch_y, mask, train_state.scale)

            # We scale loss with grad_acc_steps so the gradient is the same
            # regardless of grad_acc_steps
            loss = loss / args.grad_acc_steps

            # backward on scaled loss to create scaled gradients
            loss.backward()
            # For logging we undo that scaling
            loss = loss.detach() * args.grad_acc_steps

            # Undo loss scaling so downstream down't need to worry about it
            step_losses.append((loss / train_state.scale).item())
            step_tok_losses.append(tok_loss / train_state.scale)

            world_size = get_world_size()
            if 1 < world_size <= 8:
                # For some reason, there are errors in reduces due to
                # not working for non-bf16 numbers. This function is a patched
                # version that converts gradients to bf16 before computing norms.
                # The error only happens in distributed training on one node,
                # hence the guard
                grad_norm = fixed_clip_grad_norm_(
                    model.parameters(), max_norm=args.optim.clip, foreach=True
                )
            else:
                grad_norm = torch.nn.utils.clip_grad_norm_(
                    model.parameters(), max_norm=args.optim.clip, foreach=True
                )

            grad_norm = (
                grad_norm.full_tensor() if isinstance(grad_norm, DTensor) else grad_norm
            ).item()

            # optimizer step
            if train_state.acc_step == 0:
                optimizer.step()
                scheduler.step()
                optimizer.zero_grad()
                train_state.step += 1

            # updates the scale for next iteration
            # training iteration complete
            end_timer.record()

            torch.cuda.synchronize()

            curr_iter_time = round(start_timer.elapsed_time(end_timer) * 1e-3, 4)

            # if profiler is active
            if torch_profiler:
                xformers.profiler.step()

            # log metrics
            if every_n_steps(
                train_state,
                args.logging.freq,
                acc_step=None if args.logging.acc_freq else 0,
                acc_freq=args.logging.acc_freq,
            ):
                time_delta = timer() - time_last_log
                wps = nwords_since_last_log / (time_delta * args.distributed.tp_size)

                gpu_mem_stats = gpu_memory_monitor.get_peak_stats()

                total_acc_steps = (
                    args.grad_acc_steps * train_state.step + train_state.acc_step
                )
                tokens_per_gpu = (
                    total_acc_steps * args.data.batch_size * args.data.seq_len
                )
                total_tokens = dp_degree * tokens_per_gpu
                # This is an estimate and the correct values may change
                # if you change the architecture
                # Use xformer's analyze profile trace to get actual measurement
                FLOPS = (
                    get_num_flop_per_token(
                        model_param_count - model_args.vocab_size * model_args.dim,
                        model_args.n_layers,
                        model_args.dim,
                        args.data.seq_len,
                    )
                    * wps
                )

                # Below, semantics are:
                # per_gpu: Metrics on a given rank
                # across_gpus: Metrics averaged/summed across all ranks
                # step: Metric at a step
                # interval: Metric averaged/summed across all steps since the last log interval.
                #     Typically, this is 10
                step_loss_per_gpu = loss.item()
                step_loss_across_gpus = dist_mean(step_loss_per_gpu).item()
                interval_loss_per_gpu = np.mean(step_losses).item()
                interval_loss_across_gpus = dist_mean(interval_loss_per_gpu).item()

                stacked_tok_loss = torch.cat(step_tok_losses, dim=0)
                interval_total_tok_loss_per_gpu = stacked_tok_loss.sum().item()
                interval_total_tok_loss_across_gpus = dist_sum(
                    interval_total_tok_loss_per_gpu, reduce_dtype=torch.bfloat16
                ).item()
                interval_total_n_bytes_per_gpu = n_bytes
                interval_total_n_bytes_across_gpus = dist_sum(
                    n_bytes, reduce_dtype=torch.bfloat16
                ).item()

                interval_bpb_per_gpu = (
                    interval_total_tok_loss_per_gpu
                    / math.log(2)
                    / interval_total_n_bytes_per_gpu
                )
                interval_bpb_across_gpus = (
                    interval_total_tok_loss_across_gpus
                    / math.log(2)
                    / interval_total_n_bytes_across_gpus
                )

                metric_dict = {
                    "global_step": train_state.step,
                    "acc_step": train_state.acc_step,
                    "speed": {
                        "wps": wps,
                        "FLOPS": FLOPS,
                        "curr_iter_time": curr_iter_time,
                        "data_load_time": data_load_time,
                    },
                    "optim": {
                        "grad_norm": grad_norm,
                        "lr": curr_lr,
                        "total_tokens": total_tokens,
                    },
                    "memory": gpu_mem_stats._asdict(),
                    "loss": {
                        "step_per_gpu": step_loss_per_gpu,
                        "step_across_gpu": step_loss_across_gpus,
                        "interval_per_gpu": interval_loss_per_gpu,
                        "interval_across_gpu": interval_loss_across_gpus,
<<<<<<< HEAD
                    },
                    "bpb": {
                        "interval_per_gpu": interval_bpb_per_gpu,
                        "interval_across_gpus": interval_bpb_across_gpus,
                    },
=======
                    },
                    "bpb": {
                        "interval_per_gpu": interval_bpb_per_gpu,
                        "interval_across_gpus": interval_bpb_across_gpus,
                    },
>>>>>>> 5c8fb4f1
                    "n_bytes": {
                        "interval_per_gpu": interval_total_n_bytes_per_gpu,
                        "interval_across_gpus": interval_total_n_bytes_across_gpus,
                    },
                }

                metrics = flatten_dict(
                    metric_dict,
                    sep="/",
                )

                if get_is_master():
                    metric_logger.log(metrics)

                # Below semantics are:
                # step=Metrics at a step
                # interval=Metrics averaged across the logging interval
                # local=On one rank
                # global=Across all ranks
                logger.info(
                    f"step: {train_state.step}"
                    f"  acc: {train_state.acc_step}"
                    f"  loss_gpu: {round(interval_loss_per_gpu, 4):>7}"
                    f"  loss_avg: {round(interval_loss_across_gpus, 4):>7}"
                    f"  bpb_gpu: {interval_bpb_per_gpu:3f}"
                    f"  bpb_avg: {interval_bpb_across_gpus:3f}"
                    f"  grad: {grad_norm:.2e}"
                    f"  flops: {FLOPS:.2e}"
                    f"  wps: {wps:.2e}"
                    f"  iter: {curr_iter_time:>7}"
                    f"  data: {data_load_time:>5}"
                    f"  lr: {curr_lr:.2e}"
                    f"  n_bytes_gpu: {int(interval_total_n_bytes_per_gpu)}"
                    f"  n_bytes_sum: {int(interval_total_n_bytes_across_gpus)}"
                    f"  mem: {gpu_mem_stats.max_active_pct:.0f}%"
                    f"  pow: {gpu_mem_stats.power_draw/1000} W"
                )

                n_bytes = 0
                step_losses = []
                step_tok_losses = []
                gpu_memory_monitor.reset_peak_stats()
                nwords_since_last_log = 0
                time_last_log = timer()

            if every_n_steps(
                train_state, args.checkpoint.dump.every, acc_step=0
            ) or every_n_steps(train_state, args.checkpoint.eval.every, acc_step=0):
                # Re-init dataloader and iterator is necessary since get_state()
                # on mp iterator shuts down MP to correctly persist state and it needs
                # to be restarted.
                train_state.data_loader_state = data_loader.get_state()
                data_loader = train_state.data_loader_state.build()
                batch_iterator = data_loader.create_iter()
                saved = checkpoint.save(
                    model,
                    optimizer,
                    train_state,
                    args,
                    device_mesh=world_mesh,
                )

            if args.eval is not None and every_n_steps(
                train_state, args.checkpoint.eval.every, acc_step=0
            ):
                eval_args = args.eval

                eval_args.global_step = train_state.step
                eval_args.ckpt_dir = str(checkpoint.existing_saves[-1])
                eval_args.dump_dir = os.path.join(
                    args.dump_dir,
                    "evals",
                    EVAL_FOLDER_NAME.format(train_state.step),
                )
                eval_args.metric_log_dir = args.dump_dir
                if args.async_eval_gpus is None:
                    launch_eval(eval_args)
                elif get_is_master():
                    if wandb.run is not None and args.logging.wandb is not None:
                        eval_args.wandb = deepcopy(args.logging.wandb)
                    assert args.async_eval_gpus > 0
                    logger.info(f"Launching evals on {args.async_eval_gpus} gpus")
                    with clean_env():
                        launch_job(
                            StoolArgs(
                                asdict(eval_args),
                                script="apps.main.eval",
                                copy_code=False,
                                nodes=args.async_eval_gpus // 8,
                                qos="lowest",
                            )
                        )

            if preemption_flag["flag"]:
                if not saved:
                    # Re-init dataloader and iterator is necessary since get_state()
                    # on mp iterator shuts down MP to correctly persist state and it needs
                    # to be restarted.
                    train_state.data_loader_state = data_loader.get_state()
                    data_loader = train_state.data_loader_state.build()
                    batch_iterator = data_loader.create_iter()
                    checkpoint.save(
                        model,
                        optimizer,
                        train_state,
                        args,
                        device_mesh=world_mesh,
                    )
                requeue_slurm_job()
                sys.exit(0)

    if not saved:
        # Re-init dataloader and iterator is necessary since get_state()
        # on mp iterator shuts down MP to correctly persist state and it needs
        # to be restarted.
        train_state.data_loader_state = data_loader.get_state()
        data_loader = train_state.data_loader_state.build()
        batch_iterator = data_loader.create_iter()
        checkpoint.save(
            model,
            optimizer,
            train_state,
            args,
            device_mesh=world_mesh,
        )
    if isinstance(data_loader, MultiprocessIterator):
        logger.info("Closing MP iterator before exiting")
        data_loader.shutdown()
    gc.collect()


def main():
    """
    The command line interface here uses OmegaConf https://omegaconf.readthedocs.io/en/2.3_branch/usage.html#from-command-line-arguments
    This accepts arguments as a dot list
    So if the dataclass looks like

    @dataclass
    class DummyArgs:
        name: str
        model: LMTransformerArgsgs

    @dataclass
    class LMTransformerArgsgs:
        dim: int

    Then you can pass model.dim=32 to change values in LMTransformerArgsgs
    or just name=tictac for top level attributes.

    The behavior here is as follows:
    1. We instantiate TrainArgs with its default values
    2. We override those default values with the ones in the provided config file
    3. We override the result with the additional arguments provided through command line

    For example, if the config is the following

    model:
        dim: 128
        n_layers: 4

    and you call train.py with train.py model.dim=64

    Then the final TrainArgs will have

    model:
        dim: 64
        n_layers: 4

    Plus all the default values in TrainArgs dataclass.
    """
    train_args = parse_args(TrainArgs)
    if train_args.debug_dynamo:
        import torch._dynamo

        torch._dynamo.config.suppress_errors = True
    train(train_args)


if __name__ == "__main__":
    main()<|MERGE_RESOLUTION|>--- conflicted
+++ resolved
@@ -646,19 +646,11 @@
                         "step_across_gpu": step_loss_across_gpus,
                         "interval_per_gpu": interval_loss_per_gpu,
                         "interval_across_gpu": interval_loss_across_gpus,
-<<<<<<< HEAD
                     },
                     "bpb": {
                         "interval_per_gpu": interval_bpb_per_gpu,
                         "interval_across_gpus": interval_bpb_across_gpus,
                     },
-=======
-                    },
-                    "bpb": {
-                        "interval_per_gpu": interval_bpb_per_gpu,
-                        "interval_across_gpus": interval_bpb_across_gpus,
-                    },
->>>>>>> 5c8fb4f1
                     "n_bytes": {
                         "interval_per_gpu": interval_total_n_bytes_per_gpu,
                         "interval_across_gpus": interval_total_n_bytes_across_gpus,
